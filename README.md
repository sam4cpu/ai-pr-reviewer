--- conflicted
+++ resolved
@@ -1,4 +1,3 @@
-<<<<<<< HEAD
 #  AI PR Reviewer
 
 ![Build Status](https://img.shields.io/github/actions/workflow/status/sam4cpu/ai-pr-reviewer/pr-review.yml?label=build)
@@ -8,9 +7,5 @@
 [View Workflow Logs →](https://github.com/sam4cpu/ai-pr-reviewer/actions)
 
 GitHub Action that uses AI to review pull requests and suggest pytest tests
-=======
-# ai-pr-reviewer
-GitHub Action that uses AI to review pull requests and suggest pytest tests
 # AI PR Reviewer
 Testing PR info output
->>>>>>> 54b651a7
